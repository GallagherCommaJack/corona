//! Module for the low-level switching of coroutines

use std::any::Any;
use std::panic::{self, AssertUnwindSafe};
use std::process;
use std::thread;

use context::stack::ProtectedFixedSizeStack;
use context::{Context, Transfer};
use futures::{Async, Future, Poll};
use tokio_current_thread::TaskExecutor;

use crate::coroutine::CleanupStrategy;
use crate::errors::StackError;
use crate::stack_cache;

/// A workaround because Box<FnOnce> is currently very unusable in rust :-(.
pub(crate) trait BoxableTask {
    fn perform(
        &mut self,
        cx: Context,
        stack: ProtectedFixedSizeStack,
    ) -> (Context, ProtectedFixedSizeStack, Option<Box<Any + Send>>);
}

impl<F> BoxableTask for Option<F>
where
    F: FnOnce(
        Context,
        ProtectedFixedSizeStack,
    ) -> (Context, ProtectedFixedSizeStack, Option<Box<Any + Send>>),
{
    fn perform(
        &mut self,
        context: Context,
        stack: ProtectedFixedSizeStack,
    ) -> (Context, ProtectedFixedSizeStack, Option<Box<Any + Send>>) {
        self.take().unwrap()(context, stack)
    }
}

/// A fake Box<FnOnce(Context) -> Context>.
type BoxedTask = Box<BoxableTask>;

pub(crate) struct WaitTask {
    pub(crate) poll: *mut FnMut() -> Poll<(), ()>,
    pub(crate) context: Option<Context>,
    pub(crate) stack: Option<ProtectedFixedSizeStack>,
    pub(crate) cleanup_strategy: CleanupStrategy,
}

impl Future for WaitTask {
    type Item = ();
    type Error = ();
    fn poll(&mut self) -> Poll<(), ()> {
        assert!(self.context.is_some());
        // The catch unwind is fine ‒ we don't swallow the panic, only move it to the correct place
        // ‒ so likely everything relevant will be dropped like with any other normal panic.
        match panic::catch_unwind(AssertUnwindSafe(unsafe {
            // The future is still not dangling pointer ‒ we never resumed the stack
            self.poll.as_mut().unwrap()
        })) {
            Ok(Ok(Async::NotReady)) => Ok(Async::NotReady),
            Ok(result) => {
                Switch::Resume {
                    stack: self.stack.take().unwrap(),
                }
                .run_child(self.context.take().unwrap());
                result
            }
            Err(panic) => {
                Switch::PropagateFuturePanic {
                    stack: self.stack.take().unwrap(),
                    panic,
                }
                .run_child(self.context.take().unwrap());
                Err(())
            }
        }
    }
}

impl Drop for WaitTask {
    fn drop(&mut self) {
        if let Some(context) = self.context.take() {
            // Not terminated yet?
            let perform_cleanup = match (self.cleanup_strategy, thread::panicking()) {
                (CleanupStrategy::CleanupAlways, _)
                | (CleanupStrategy::LeakOnPanic, false)
                | (CleanupStrategy::AbortOnPanic, false) => true,
                (CleanupStrategy::LeakAlways, _) | (CleanupStrategy::LeakOnPanic, true) => false,
                (CleanupStrategy::AbortAlways, _) | (CleanupStrategy::AbortOnPanic, true) => {
                    process::abort();
                }
            };
            if perform_cleanup {
                Switch::Cleanup {
                    stack: self.stack.take().expect("Taken stack, but not context?"),
                }
                .run_child(context);
            }
        }
    }
}

/// Execution of a coroutine.
///
/// This holds the extracted logic, so once we leave the coroutine, all locals that may possibly
/// have any kind of destructor are gone.
fn coroutine_internal(transfer: Transfer) -> (Switch, Context) {
    let mut context = transfer.context;
    let switch = Switch::extract(transfer.data);
    let result = match switch {
        Switch::StartTask { stack, mut task } => {
            let (ctx, stack, panic) = task.perform(context, stack);
            context = ctx;
            Switch::Destroy { stack, panic }
        }
        _ => panic!("Invalid switch instruction on coroutine entry"),
    };
    (result, context)
}

/// Wrapper for the execution of a coroutine.
///
/// This is just a minimal wrapper that runs the `coroutine_internal` and then switches back to the
/// parent context. This contains very minimal amount of local variables and only the ones from the
/// `context` crate, so we don't have anything with destructor here. The problem is, this function
/// never finishes and therefore such destructors wouldn't be run.
extern "C" fn coroutine(transfer: Transfer) -> ! {
    let (result, context) = coroutine_internal(transfer);
    result.exchange(context);
    unreachable!("Woken up after termination!");
}

/// An instruction carried across the coroutine boundary.
///
/// This describes what the receiving coroutine should do next (and contains parameters for that).
/// It also holds the methods to do the actual switching.
///
/// Note that not all instructions are valid at all contexts, but as this is not an API visible
/// outside of the crate, that's likely OK with checking not thing invalid gets received.
pub(crate) enum Switch {
    /// Start a new task in the coroutine.
    StartTask {
        stack: ProtectedFixedSizeStack,
        task: BoxedTask,
    },
    /// Wait on a future to finish
    WaitFuture { task: WaitTask },
    /// A future panicked, propagate it into the coroutine.
    PropagateFuturePanic {
        stack: ProtectedFixedSizeStack,
        panic: Box<Any + Send>,
    },
    /// Continue operation, the future is resolved.
    Resume { stack: ProtectedFixedSizeStack },
    /// Abort the coroutine and clean up the resources.
    Cleanup { stack: ProtectedFixedSizeStack },
    /// Get rid of the sending coroutine, it terminated.
    Destroy {
        stack: ProtectedFixedSizeStack,
        /// In case the coroutine panicked and the panic should continue.
        panic: Option<Box<Any + Send>>,
    },
}

impl Switch {
    /// Extracts the instruction passed through the coroutine transfer data.
    fn extract(transfer_data: usize) -> Switch {
        let ptr = transfer_data as *mut Option<Self>;
        // The extract is called only in two cases. When switching into a newly born coroutine and
        // during the exchange of two coroutines. In both cases, the caller is in this module, it
        // places data onto its stack and passes the pointer as the usize parameter (which is
        // safe). The stack is still alive at the time we are called and it hasn't moved (since our
        // stack got the control), so the pointer is not dangling. We just extract the data from
        // there right away and leave None on the stack, which doesn't need any special handling
        // during destruction, etc.
        let optref =
            unsafe { ptr.as_mut() }.expect("NULL pointer passed through a coroutine switch");
        optref.take().expect("Switch instruction already extracted")
    }
    /// Switches to a coroutine and back.
    ///
    /// Switches to the given context (coroutine) and sends it the current instruction. Returns the
    /// context that resumed us (after we are resumed) and provides the instruction it send us.
    ///
    /// # Internals
    ///
    /// There are two stacks in the play, the current one and one we want to transition into
    /// (described by the passed `context`). We also pass a `Switch` *instruction* along the
    /// transition.
    ///
    /// To pass the instruction, we abuse the usize `data` field in the underlying library for
    /// switching stacks (also called `context`). To do that, we place the instruction into a
    /// `Option<Switch>` on the current stack. We pass a pointer to that `Option` through that
    /// `usize`. The receiving coroutine takes the instruction out of the `Option`, stealing it
    /// from the originating stack. The originating stack doesn't change until we pass back here.
    ///
    /// Some future exchange from that (or possibly other) stack into this will do the reverse ‒
    /// activate this stack and it'll extract the instruction from that stack.
    ///
    /// As the exchange leaves just an empty `Option` behind, destroying the stack (once it asks
    /// for so through the instruction) is safe, we don't need to run any destructor on that.
    pub(crate) fn exchange(self, context: Context) -> (Self, Context) {
        let mut sw = Some(self);
        let swp: *mut Option<Self> = &mut sw;
        // We store the switch instruction onto the current stack and pass a pointer for it to the
        // other coroutine. It will get extracted just as the first thing the other coroutine does,
        // therefore at the time this stack frame is still active.
        //
        // Also, switching to the other coroutine is OK, because each coroutine owns its own stack
        // (it has it passed to it and it keeps it on its own stack until it decides to terminate
        // and passes it back through the instruction on switching out). So the stack can't get
        // destroyed prematurely.
        let transfer = unsafe { context.resume(swp as usize) };
        (Self::extract(transfer.data), transfer.context)
    }
    /// Runs a child coroutine (one that does the work, is not a control coroutine) and once it
    /// returns, handles its return instruction.
    pub(crate) fn run_child(self, context: Context) {
        let (reply, context) = self.exchange(context);
        use self::Switch::*;
        match reply {
            Destroy { stack, panic } => {
                drop(context);
                stack_cache::put(stack);
                if let Some(panic) = panic {
                    panic::resume_unwind(panic);
                }
            }
            WaitFuture { mut task } => {
                task.context = Some(context);
                // Ignore the result. In case an error happens, the task gets dropped and it can
                // already handle that.
                let _ = TaskExecutor::current().spawn_local(Box::new(task));
            }
            _ => unreachable!("Invalid switch instruction when switching out"),
        }
    }
    /// Creates a new coroutine and runs it.
    pub(crate) fn run_new_coroutine(stack_size: usize, task: BoxedTask) -> Result<(), StackError> {
        let stack = stack_cache::get(stack_size)?;
        assert!(stack.len() >= stack_size);
<<<<<<< HEAD
        // assert_eq!(stack.len(), stack_size, "\nstack has wrong length");
=======
>>>>>>> 822ca1c7
        // The `Context::new` is unsafe only because we have to promise not to delete the stack
        // prematurely, while the coroutine is still alive. We ensure that by giving the ownership
        // of the stack to the coroutine and it gives it up only once it is ready to terminate.
        let context = unsafe { Context::new(&stack, coroutine) };
        Switch::StartTask { stack, task }.run_child(context);
        Ok(())
    }
}

#[cfg(test)]
mod tests {
    use std::cell::Cell;
    use std::rc::Rc;

    use super::*;

    #[test]
    fn switch_coroutine() {
        let called = Rc::new(Cell::new(false));
        let called_cp = called.clone();
        let task = move |context, stack| {
            called_cp.set(true);
            (context, stack, None)
        };
        Switch::run_new_coroutine(40960, Box::new(Some(task))).unwrap();
        assert!(called.get());
        assert_eq!(1, Rc::strong_count(&called));
    }
}<|MERGE_RESOLUTION|>--- conflicted
+++ resolved
@@ -103,6 +103,7 @@
     }
 }
 
+
 /// Execution of a coroutine.
 ///
 /// This holds the extracted logic, so once we leave the coroutine, all locals that may possibly
@@ -242,10 +243,7 @@
     pub(crate) fn run_new_coroutine(stack_size: usize, task: BoxedTask) -> Result<(), StackError> {
         let stack = stack_cache::get(stack_size)?;
         assert!(stack.len() >= stack_size);
-<<<<<<< HEAD
         // assert_eq!(stack.len(), stack_size, "\nstack has wrong length");
-=======
->>>>>>> 822ca1c7
         // The `Context::new` is unsafe only because we have to promise not to delete the stack
         // prematurely, while the coroutine is still alive. We ensure that by giving the ownership
         // of the stack to the coroutine and it gives it up only once it is ready to terminate.
